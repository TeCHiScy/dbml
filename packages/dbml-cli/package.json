--- conflicted
+++ resolved
@@ -1,10 +1,6 @@
 {
   "name": "@dbml/cli",
-<<<<<<< HEAD
-  "version": "3.1.4-alpha.0",
-=======
   "version": "3.1.4",
->>>>>>> 5d1db8fc
   "description": "",
   "main": "lib/index.js",
   "license": "Apache-2.0",
@@ -29,11 +25,7 @@
   ],
   "dependencies": {
     "@babel/cli": "^7.21.0",
-<<<<<<< HEAD
-    "@dbml/core": "^3.1.4-alpha.0",
-=======
     "@dbml/core": "^3.1.4",
->>>>>>> 5d1db8fc
     "bluebird": "^3.5.5",
     "chalk": "^2.4.2",
     "commander": "^2.20.0",
