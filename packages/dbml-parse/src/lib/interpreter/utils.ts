--- conflicted
+++ resolved
@@ -1,5 +1,4 @@
 import _ from 'lodash';
-import { None, Option, Some } from '../option';
 import { ColumnSymbol } from '../analyzer/symbol/symbols';
 import { destructureComplexTuple, destructureComplexVariable, destructureMemberAccessExpression } from '../analyzer/utils';
 import { LiteralNode, PrimaryExpressionNode, SyntaxNode, TupleExpressionNode } from '../parser/nodes';
@@ -91,15 +90,9 @@
 export function getRefId(sym1: ColumnSymbol[], sym2: ColumnSymbol[]): string;
 export function getRefId(sym1: ColumnSymbol | ColumnSymbol[], sym2: ColumnSymbol | ColumnSymbol[]): string {
   if (Array.isArray(sym1)) {
-<<<<<<< HEAD
     const firstIds = sym1.map(({ id }) => id).sort().join(',');
     const secondIds = (sym2 as ColumnSymbol[]).map(({ id }) => id).sort().join(',');
-    return firstIds < secondIds ? `${firstIds}-${secondIds}` : `${firstIds}-${secondIds}`;
-=======
-    const firstIds = sym1.map(({ id }) => id).sort().join(',');  
-    const secondIds = (sym2 as ColumnSymbol[]).map(({ id }) => id).sort().join(',');  
     return firstIds < secondIds ? `${firstIds}-${secondIds}` : `${secondIds}-${firstIds}`;
->>>>>>> f82965d9
   }
 
   const firstId = sym1.id;
