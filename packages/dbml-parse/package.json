{
  "name": "@dbml/parse",
<<<<<<< HEAD
  "version": "3.1.4-alpha.0",
=======
  "version": "3.1.4",
>>>>>>> 5d1db8fc
  "description": "> TODO: description",
  "author": "Holistics <dev@holistics.io>",
  "license": "Apache-2.0",
  "homepage": "https://dbml.dbdiagram.io",
  "repository": "https://github.com/holistics/dbml/tree/master/packages/dbml-parse",
  "keywords": [
    "dbml",
    "dbml-parse"
  ],
  "main": "./dist/dbml-parse.js",
  "module": "./dist/dbml-parse.mjs",
  "exports": {
    ".": {
      "import": "./dist/dbml-parse.mjs",
      "require": "./dist/dbml-parse.js"
    }
  },
  "files": [
    "dist"
  ],
  "scripts": {
    "build": "vite build",
    "dev": "vite build --watch",
    "test": "vitest run",
    "test:watch": "vitest tests",
    "coverage": "vitest run --coverage",
    "prepublish": "npm run build",
    "prepare": "npm run build"
  },
  "devDependencies": {
    "@types/lodash": "^4.14.200",
    "@types/node": "^20.8.8",
    "monaco-editor-core": "^0.44.0",
    "typescript": "^5.2.2",
    "vite": "^4.5.0",
    "vite-dts": "^1.0.4",
    "vitest": "^0.34.6"
  },
  "dependencies": {
    "lodash": "^4.17.21"
  },
  "peerDependencies": {
    "lodash": "^4.17.21"
  }
}<|MERGE_RESOLUTION|>--- conflicted
+++ resolved
@@ -1,10 +1,6 @@
 {
   "name": "@dbml/parse",
-<<<<<<< HEAD
-  "version": "3.1.4-alpha.0",
-=======
   "version": "3.1.4",
->>>>>>> 5d1db8fc
   "description": "> TODO: description",
   "author": "Holistics <dev@holistics.io>",
   "license": "Apache-2.0",
