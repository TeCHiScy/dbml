--- conflicted
+++ resolved
@@ -1,10 +1,6 @@
 {
   "name": "@dbml/parse",
-<<<<<<< HEAD
-  "version": "3.1.8-alpha.0",
-=======
   "version": "3.1.8",
->>>>>>> 865bf404
   "description": "> TODO: description",
   "author": "Holistics <dev@holistics.io>",
   "license": "Apache-2.0",
