import { DatabaseSchema } from './types';
import { fetchSchemaJson as fetchPostgresSchemaJson } from './postgresConnector';
import { fetchSchemaJson as fetchMssqlSchemaJson } from './mssqlConnector';
import { fetchSchemaJson as fetchMysqlSchemaJson } from './mysqlConnector';
<<<<<<< HEAD
import { fetchSchemaJson as fetchBigQuerySchemaJson } from './bigqueryConnector';
=======
import { fetchSchemaJson as fetchSnowflakeSchemaJson } from './snowflakeConnector';
>>>>>>> 17f38c8e

const fetchSchemaJson = async (connection: string, databaseType: string): Promise<DatabaseSchema> => {
  switch (databaseType) {
    case 'postgres':
      return fetchPostgresSchemaJson(connection);
    case 'mssql':
      return fetchMssqlSchemaJson(connection);
    case 'mysql':
      return fetchMysqlSchemaJson(connection);
<<<<<<< HEAD
    case 'bigquery':
      return fetchBigQuerySchemaJson(connection);
=======
    case 'snowflake':
      return fetchSnowflakeSchemaJson(connection);
>>>>>>> 17f38c8e
    default:
      throw new Error(`Unsupported database type: ${databaseType}`);
  }
};

export {
  fetchSchemaJson,
};<|MERGE_RESOLUTION|>--- conflicted
+++ resolved
@@ -2,11 +2,8 @@
 import { fetchSchemaJson as fetchPostgresSchemaJson } from './postgresConnector';
 import { fetchSchemaJson as fetchMssqlSchemaJson } from './mssqlConnector';
 import { fetchSchemaJson as fetchMysqlSchemaJson } from './mysqlConnector';
-<<<<<<< HEAD
+import { fetchSchemaJson as fetchSnowflakeSchemaJson } from './snowflakeConnector';
 import { fetchSchemaJson as fetchBigQuerySchemaJson } from './bigqueryConnector';
-=======
-import { fetchSchemaJson as fetchSnowflakeSchemaJson } from './snowflakeConnector';
->>>>>>> 17f38c8e
 
 const fetchSchemaJson = async (connection: string, databaseType: string): Promise<DatabaseSchema> => {
   switch (databaseType) {
@@ -16,13 +13,10 @@
       return fetchMssqlSchemaJson(connection);
     case 'mysql':
       return fetchMysqlSchemaJson(connection);
-<<<<<<< HEAD
+    case 'snowflake':
+      return fetchSnowflakeSchemaJson(connection);
     case 'bigquery':
       return fetchBigQuerySchemaJson(connection);
-=======
-    case 'snowflake':
-      return fetchSnowflakeSchemaJson(connection);
->>>>>>> 17f38c8e
     default:
       throw new Error(`Unsupported database type: ${databaseType}`);
   }
