--- conflicted
+++ resolved
@@ -1,10 +1,6 @@
 {
   "name": "@dbml/core",
-<<<<<<< HEAD
-  "version": "3.13.7-alpha.0",
-=======
   "version": "3.13.7",
->>>>>>> a49ead2b
   "description": "> TODO: description",
   "author": "Holistics <dev@holistics.io>",
   "license": "Apache-2.0",
@@ -36,11 +32,7 @@
     "prepublish": "npm run build"
   },
   "dependencies": {
-<<<<<<< HEAD
-    "@dbml/parse": "^3.13.7-alpha.0",
-=======
     "@dbml/parse": "^3.13.7",
->>>>>>> a49ead2b
     "antlr4": "^4.13.1",
     "lodash": "^4.17.15",
     "parsimmon": "^1.13.0",
