name: Run unit test
on:
  push:
    branches: [ master]
    paths-ignore:
      - 'dbml-homepage/**'
  pull_request:
<<<<<<< HEAD
    branches: [ master, add-database-connector ]
=======
    # branches: [ master ]
>>>>>>> 31926380
    types: [opened, synchronize]
    paths-ignore:
      - 'dbml-homepage/**'
jobs:
  build:
    runs-on: ubuntu-22.04
    strategy:
      matrix:
        node-version: [18.x]
    services:
      postgres:
        image: postgres:15-bullseye
        env:
          POSTGRES_USER: dbml
          POSTGRES_PASSWORD: testtest
          POSTGRES_DB: dbml_test
        ports:
          - 5432:5432
        # Set health checks to wait until postgres has started
        options: >-
          --health-cmd pg_isready
          --health-interval 10s
          --health-timeout 5s
          --health-retries 5
      mssql:
        image: mcr.microsoft.com/mssql/server:2019-latest
        env:
          ACCEPT_EULA: Y
          SA_PASSWORD: dbml.123.123
        ports:
          - 1433:1433
        options: >-
          --health-cmd "exit 0"
          --health-interval 10s
          --health-timeout 5s
          --health-retries 5

      mysql-8.0:
        image: mysql:8.0
        env:
          MYSQL_DATABASE: mysql_connector_test
          MYSQL_ROOT_PASSWORD: root
        ports:
          - 3306:3306
        options: >-
          --health-cmd "mysqladmin ping"
          --health-interval 10s
          --health-timeout 5s
          --health-retries 10

    steps:
    - uses: actions/checkout@v3
    - name: Import DDL to Postgres
      run: |
        psql -h localhost -U dbml -d dbml_test -f packages/dbml-cli/__test__/db2dbml/postgres/schema.sql
      env:
        PGPASSWORD: testtest
<<<<<<< HEAD
    - name: Import DDL to MySQL
      run: |
        mysql -h 127.0.0.1 -u root -proot mysql_connector_test < packages/dbml-cli/__test__/db2dbml/mysql/schema.sql
=======
    - name: Import DDL to MSSQL
      run: |
        sqlcmd -S localhost -U sa -P dbml.123.123 -d master -i packages/dbml-cli/__test__/db2dbml/mssql/schema.sql
>>>>>>> 31926380
    - name: Use Node.js ${{ matrix.node-version }}
      uses: actions/setup-node@v3
      with:
        node-version: ${{ matrix.node-version }}
        cache: 'yarn'
    - name: Install dependencies
      run: yarn install --frozen-lockfile
    - name: Build packages
      run: yarn build
    - name: Run unit tests
      run: yarn test<|MERGE_RESOLUTION|>--- conflicted
+++ resolved
@@ -5,11 +5,7 @@
     paths-ignore:
       - 'dbml-homepage/**'
   pull_request:
-<<<<<<< HEAD
-    branches: [ master, add-database-connector ]
-=======
     # branches: [ master ]
->>>>>>> 31926380
     types: [opened, synchronize]
     paths-ignore:
       - 'dbml-homepage/**'
@@ -60,6 +56,19 @@
           --health-timeout 5s
           --health-retries 10
 
+      mysql-8.0:
+        image: mysql:8.0
+        env:
+          MYSQL_DATABASE: mysql_connector_test
+          MYSQL_ROOT_PASSWORD: root
+        ports:
+          - 3306:3306
+        options: >-
+          --health-cmd "mysqladmin ping"
+          --health-interval 10s
+          --health-timeout 5s
+          --health-retries 10
+
     steps:
     - uses: actions/checkout@v3
     - name: Import DDL to Postgres
@@ -67,15 +76,12 @@
         psql -h localhost -U dbml -d dbml_test -f packages/dbml-cli/__test__/db2dbml/postgres/schema.sql
       env:
         PGPASSWORD: testtest
-<<<<<<< HEAD
     - name: Import DDL to MySQL
       run: |
         mysql -h 127.0.0.1 -u root -proot mysql_connector_test < packages/dbml-cli/__test__/db2dbml/mysql/schema.sql
-=======
     - name: Import DDL to MSSQL
       run: |
         sqlcmd -S localhost -U sa -P dbml.123.123 -d master -i packages/dbml-cli/__test__/db2dbml/mssql/schema.sql
->>>>>>> 31926380
     - name: Use Node.js ${{ matrix.node-version }}
       uses: actions/setup-node@v3
       with:
